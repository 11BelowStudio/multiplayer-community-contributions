--- conflicted
+++ resolved
@@ -51,7 +51,6 @@
             ]
         },
         {
-<<<<<<< HEAD
             "id": "litenetlib",
             "name": "LiteNetLib",
             "path": "LiteNetLib.zip",
@@ -63,11 +62,15 @@
             "net45": true,
             "preferNet45": false,
             "experimental": false,
-=======
+            "mlapi_major_version": 10,
+            "required_build_targets": [
+            ]
+        },
+        {
             "id": "steam-p2p",
             "name": "SteamP2P",
             "path": "SteamP2P.zip",
-            "description": "SteamP2P is Steams solution for peer-to-peer networking, used with Steamworks.net.",
+            "description": "SteamP2P is Steams solution for peer-to-peer networking, used with Steamworks.NET.",
             "credits": "Petter Vernersson (transport adapter), Riley Labrecque (C# wrapper Steamworks.NET), Valve Corporation.",
             "licence": "MIT/X11",
             "platform_compatibility_description": "Works on Windows, Linux and macOS. Requires Steamworks.NET to be preinstalled",
@@ -75,7 +78,6 @@
             "net45": true,
             "preferNet45": true,
             "experimental": true,
->>>>>>> 67f12c1a
             "mlapi_major_version": 10,
             "required_build_targets": [
             ]
